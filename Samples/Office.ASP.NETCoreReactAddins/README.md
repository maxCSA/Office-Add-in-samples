# ASP.NET Core, React.js and Office UI Fabric React sample task pane web projects for Visual Studio 2019

This sample shows how to add Office UI Fabric React to an Excel Web Add-in project in Visual Studio 2019. You can build great cross-platform UI using the style and controls of Office UI Fabric React. This sample uses [React.js](https://reactjs.org/), [Office UI Fabric React](https://github.com/OfficeDev/office-ui-fabric-react), and the [React project template with ASP.NET Core](https://docs.microsoft.com/aspnet/core/client-side/spa/react). The template is equivalent to creating both an ASP.NET Core project and a standard create-react-app (CRA) React project to act as a UI, but with the convenience of hosting both in a single app project that you can build and publish as a single unit. To develop an add-in from the template, you can either add a Web API to the ASP.NET Core project or you can develop the project as a single-page React add-in. Since the project uses React as the UI, you should not attempt to use UI features of ASP.NET Core.

We'd like to hear about your experience with this sample and using ASP.NET Core with Office UI Fabric React and Office Add-ins. Just submit a new issue in this repo to let us know if you have any questions or suggestions.

## Sample Web Projects

- excel-ts: contains sample TypeScript web project that can be used with Office web add-in in Visual Studio.
- excel-js: contains sample JavaScript web project that can be used with Office web add-in in Visual Studio.

## Applies to

- Microsoft 365
- Visual Studio 2019

## Prerequisites

- Visual Studio 2019 (16.3 Preview 3 or newer) and the following Workloads and Optional Components installed:

  - ASP.NET and web development
  - Node.js development
  - Office/SharePoint development
  - Net Core 3.1 Runtime (individual component)

- Node.js, install from https://nodejs.org

> **Note:** Visual Studio 2019 can be downloaded from https://visualstudio.microsoft.com/downloads/

## Solution

<<<<<<< HEAD
| Solution                                                            | Author(s) |
| ------------------------------------------------------------------- | --------- |
| Add ASP .NET Core with Office UI Fabric React to your Office Add-in | Microsoft |
=======
| Solution                                                           | Author(s) |
| ------------------------------------------------------------------ | --------- |
| Add ASP.NET Core with Office UI Fabric React to your Office Add-in | Microsoft |
>>>>>>> 1e625130

## Instructions

### Create a new Office Web add-in project

1. Start Visual Studio 2019.
2. Choose **Create a new project**.
3. Type "Excel" into the search box at the top of the dialog.
4. Choose the Excel Web Add-in template, then choose **Next**.
5. Give the new project a name on the **Configure your new project** page (for example, `MyWebAddin`). Use the default values for the remaining fields and then choose **Create**.
6. On the choose the add-in type page, select **Add new functionalities to Excel**. Then choose Finish.

### Add the ASP.NET Core React.js web project to the solution

1. Download or clone this repo. This will create a **PnP-OfficeAddins** folder.
2. In Visual Studio, right-click the solution in **Solution Explorer** and choose **Add > Existing Project**.
3. In the **Add Existing Project** dialog, go to the **PnP-OfficeAddins/Samples/Office.ASP.NETCoreReactAddins** folder. There are two project folders there: **excel-js** (JavaScript) and **excel-ts** (TypeScript). Choose the folder for the language you want to use, and then choose the .csproj file in the folder.
4. Build the project you just added, right-click the project in **Solution Explorer** and choose **Build**.
5. Select the add-in project in Solution Explorer. It will have the name you gave the project (such as `MyWebAddin`) and have the icon shown in the following screen shot.

   ![Screen shot of the MyWebAddin project in the solution explorer](web-addin-project.png)

6. Press F4 to view the **Properties** window for the project (if it is not already visible).
<<<<<<< HEAD
7. Change the **Web Project** property to the name of ASP .NET Core web project you just added to the solution. The following image shows adding the TypeScript project.

   ![Screen shot of selecting the ASP.NET_Core_React_TypeScript project for the Web Project property](associate-web-project.png)

8. A confirmation dialog will appear asking if you want to associate the project. Choose **Yes**.

   ![Screen shot of the confirmation dialog for associating the project](confirm-associate-project.png)

   **Note:** The ASP .NET Core web project must be on the same local drive as the Excel Web Add-in project.

9. In the **Solution Explorer** open the manifest.xml file under the Office Add-in project (the project only contains a manifest file). Copy and save the `<Id>` that has the GUID for your project. You will need it later.

   ![Screen shot of the manifest file under the MyWebAddin project in the solution explorer](project-manifest.png)

10. Open the manifest.xml file in the ASP.NET Core project and copy the entire file contents to the clipboard. The following image shows the location for the ASP.NET Core React TypeScript manifest file.

    ![Screen shot of the manifest.xml file under the ASP.NET_Core_React_TypeScript project in solution explorer](aspnet-core-manifest.png)

11. Return to the manifest file for the Office Add-in project.

    ![Screen shot of the manifest file under the MyWebAddin project in the solution explorer](project-manifest.png)

12. Replace the entire contents of the Office Add-in manifest file with the contents you copied from the ASP.NET Core React manifest file.
13. Find the `<Id>` in the manifest and replace it with the ID of your project that you saved previously. This will ensure you are using a uniquely generated ID.
14. Press F5 to debug the Office Web Add-in project.

**Note:** npm install should run and install the packages prior to building the ASP.NET Core web project but you may need to watch the output window for errors. If errors occur, please try running npm install from the ./ClientApp folder.
=======
7. Change the **Web Project** property to the name of ASP .NET Core web project you just added to the solution.
   **Note:**: The ASP.NET Core web project must be on the same local drive as the Excel Web Add-in project.
8. In the **Solution Explorer** open the manifest.xml file under the Office Add-in project (the project only contains a manifest file). Copy and save the <Id> that has the GUID for your project.
9. Copy the contents of the manifest.xml file in the ASP.NET Core project and replace all of the contents in the manifest file in the Web Add-in project (i.e. ExcelWebAddin1Manifest.xml) with it.
10. Press F5 to debug the Office Web Add-in project.

> **Note:** npm install should run and install the packages prior to building the ASP.NET Core web project but you may need to watch the output window for errors. If errors occur, please try running npm install from the ./ClientApp folder.
>>>>>>> 1e625130

## Known Issues

1. If you are using Visual Studio 2019 Update 3 on Windows 10 version 1903 or later and Office version 16.0.11424.10000 or later, there is a known issue that effects your ability to hit breakpoints in JavaScript files. For more information and instructions on how to work around this please see https://developercommunity.visualstudio.com/content/problem/740413/office-development-inconsistent-script-debugging-b.html

2. The ASP.NET Core web project must be on the same local drive as the Office Manifest project. If it is not you will see the error "Property value is not valid" when trying to switch the Web Project property.

## Feedback

Fill out this form to let us know your experience with this sample: [Developing with the ASP.NET Core + Fabric React Office Add-in sample](https://forms.microsoft.com/Pages/ResponsePage.aspx?id=v4j5cvGGr0GRqy180BHbR9Kwcf15u95EqS7NUgPuo5xUN0dYSFdQNVhFRDBaMjI1SDNXNFlKSkFNMC4u)

## Version history

<<<<<<< HEAD
| Version | Date               | Comments        |
| ------- | ------------------ | --------------- |
| 1.0     | September 23, 2019 | Initial Release |
=======
| Version | Date               | Comments                           |
| ------- | ------------------ | ---------------------------------- |
| 1.0     | September 23, 2019 | Initial Release                    |
| 2.0     | May 14, 2020       | Upgraded from .NET Core 2.2 to 3.1 |
>>>>>>> 1e625130

### Disclaimer

**THIS CODE IS PROVIDED _AS IS_ WITHOUT WARRANTY OF ANY KIND, EITHER EXPRESS OR IMPLIED, INCLUDING ANY IMPLIED WARRANTIES OF FITNESS FOR A PARTICULAR PURPOSE, MERCHANTABILITY, OR NON-INFRINGEMENT.**<|MERGE_RESOLUTION|>--- conflicted
+++ resolved
@@ -29,15 +29,9 @@
 
 ## Solution
 
-<<<<<<< HEAD
-| Solution                                                            | Author(s) |
-| ------------------------------------------------------------------- | --------- |
-| Add ASP .NET Core with Office UI Fabric React to your Office Add-in | Microsoft |
-=======
 | Solution                                                           | Author(s) |
 | ------------------------------------------------------------------ | --------- |
 | Add ASP.NET Core with Office UI Fabric React to your Office Add-in | Microsoft |
->>>>>>> 1e625130
 
 ## Instructions
 
@@ -61,7 +55,6 @@
    ![Screen shot of the MyWebAddin project in the solution explorer](web-addin-project.png)
 
 6. Press F4 to view the **Properties** window for the project (if it is not already visible).
-<<<<<<< HEAD
 7. Change the **Web Project** property to the name of ASP .NET Core web project you just added to the solution. The following image shows adding the TypeScript project.
 
    ![Screen shot of selecting the ASP.NET_Core_React_TypeScript project for the Web Project property](associate-web-project.png)
@@ -89,15 +82,6 @@
 14. Press F5 to debug the Office Web Add-in project.
 
 **Note:** npm install should run and install the packages prior to building the ASP.NET Core web project but you may need to watch the output window for errors. If errors occur, please try running npm install from the ./ClientApp folder.
-=======
-7. Change the **Web Project** property to the name of ASP .NET Core web project you just added to the solution.
-   **Note:**: The ASP.NET Core web project must be on the same local drive as the Excel Web Add-in project.
-8. In the **Solution Explorer** open the manifest.xml file under the Office Add-in project (the project only contains a manifest file). Copy and save the <Id> that has the GUID for your project.
-9. Copy the contents of the manifest.xml file in the ASP.NET Core project and replace all of the contents in the manifest file in the Web Add-in project (i.e. ExcelWebAddin1Manifest.xml) with it.
-10. Press F5 to debug the Office Web Add-in project.
-
-> **Note:** npm install should run and install the packages prior to building the ASP.NET Core web project but you may need to watch the output window for errors. If errors occur, please try running npm install from the ./ClientApp folder.
->>>>>>> 1e625130
 
 ## Known Issues
 
@@ -111,16 +95,10 @@
 
 ## Version history
 
-<<<<<<< HEAD
-| Version | Date               | Comments        |
-| ------- | ------------------ | --------------- |
-| 1.0     | September 23, 2019 | Initial Release |
-=======
 | Version | Date               | Comments                           |
 | ------- | ------------------ | ---------------------------------- |
 | 1.0     | September 23, 2019 | Initial Release                    |
 | 2.0     | May 14, 2020       | Upgraded from .NET Core 2.2 to 3.1 |
->>>>>>> 1e625130
 
 ### Disclaimer
 
