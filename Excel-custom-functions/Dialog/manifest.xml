<?xml version="1.0" encoding="UTF-8" standalone="yes"?>
<OfficeApp xmlns="http://schemas.microsoft.com/office/appforoffice/1.1" xmlns:xsi="http://www.w3.org/2001/XMLSchema-instance" xmlns:bt="http://schemas.microsoft.com/office/officeappbasictypes/1.0" xmlns:ov="http://schemas.microsoft.com/office/taskpaneappversionoverrides" xsi:type="TaskPaneApp">
  <Id>faa4bc4e-dc99-4f7a-a621-844c1079fd08</Id>
  <Version>1.0.0.0</Version>
  <ProviderName>Contoso</ProviderName>
  <DefaultLocale>en-US</DefaultLocale>
  <DisplayName DefaultValue="auth-dialog"/>
  <Description DefaultValue="Samples to test custom functions"/>
  <Hosts>
    <Host Name="Workbook"/>
  </Hosts>
  <DefaultSettings>
    <SourceLocation DefaultValue="https://localhost:8081/index.html"/>
  </DefaultSettings>
  <Permissions>ReadWriteDocument</Permissions>
   <!-- Domains that will be allowed when navigating. For example, if you use ShowTaskpane and then have an href link, navigation will only be allowed if the domain is on this list. -->
  <AppDomains>
    <AppDomain>https://localhost:8081</AppDomain>
<<<<<<< HEAD
=======
    <AppDomain>AppDomain2</AppDomain>
    <AppDomain>AppDomain3</AppDomain>
>>>>>>> 10aa7687
  </AppDomains>
  <VersionOverrides xmlns="http://schemas.microsoft.com/office/taskpaneappversionoverrides" xsi:type="VersionOverridesV1_0">
    <Hosts>
      <Host xsi:type="Workbook">
        <AllFormFactors>
          <ExtensionPoint xsi:type="CustomFunctions">
            <Script>
              <SourceLocation resid="JS-URL"/>
            </Script>
            <Page>
              <SourceLocation resid="HTML-URL"/>
            </Page>
            <Metadata>
              <SourceLocation resid="JSON-URL"/>
            </Metadata>
            <Namespace resid="namespace"/>
          </ExtensionPoint>
        </AllFormFactors>
      </Host>
    </Hosts>
    <Resources>
      <bt:Urls>
        <bt:Url id="JSON-URL" DefaultValue="https://localhost:8081/config/customfunctions.json"/>
        <bt:Url id="JS-URL" DefaultValue="https://localhost:8081/dist/win32/ship/index.win32.bundle"/>
        <bt:Url id="HTML-URL" DefaultValue="https://localhost:8081/index.html"/>
      </bt:Urls>
      <bt:ShortStrings>
        <bt:String id="namespace" DefaultValue="DTEST"/>
      </bt:ShortStrings>
    </Resources>
  </VersionOverrides>
</OfficeApp><|MERGE_RESOLUTION|>--- conflicted
+++ resolved
@@ -1,55 +1,108 @@
 <?xml version="1.0" encoding="UTF-8" standalone="yes"?>
 <OfficeApp xmlns="http://schemas.microsoft.com/office/appforoffice/1.1" xmlns:xsi="http://www.w3.org/2001/XMLSchema-instance" xmlns:bt="http://schemas.microsoft.com/office/officeappbasictypes/1.0" xmlns:ov="http://schemas.microsoft.com/office/taskpaneappversionoverrides" xsi:type="TaskPaneApp">
-  <Id>faa4bc4e-dc99-4f7a-a621-844c1079fd08</Id>
+  <Id>1d770a5e-88ae-4c43-99b2-9fd8125fec9e</Id>
   <Version>1.0.0.0</Version>
   <ProviderName>Contoso</ProviderName>
   <DefaultLocale>en-US</DefaultLocale>
-  <DisplayName DefaultValue="auth-dialog"/>
-  <Description DefaultValue="Samples to test custom functions"/>
+  <DisplayName DefaultValue="dialog"/>
+  <Description DefaultValue="Write your own Excel functions in TypeScript."/>
+  <IconUrl DefaultValue="https://localhost:3000/assets/icon-32.png"/>
+  <HighResolutionIconUrl DefaultValue="https://localhost:3000/assets/icon-80.png"/>
+  <SupportUrl DefaultValue="https://www.contoso.com/help"/>
+  <AppDomains>
+    <AppDomain>https://localhost:3000</AppDomain>
+  </AppDomains>
   <Hosts>
     <Host Name="Workbook"/>
   </Hosts>
+  <Requirements>
+    <Sets DefaultMinVersion="1.1">
+      <Set Name="CustomFunctionsRuntime" MinVersion="1.1"/>
+    </Sets>
+  </Requirements>
   <DefaultSettings>
-    <SourceLocation DefaultValue="https://localhost:8081/index.html"/>
+    <SourceLocation DefaultValue="https://localhost:3000/taskpane.html"/>
   </DefaultSettings>
   <Permissions>ReadWriteDocument</Permissions>
-   <!-- Domains that will be allowed when navigating. For example, if you use ShowTaskpane and then have an href link, navigation will only be allowed if the domain is on this list. -->
-  <AppDomains>
-    <AppDomain>https://localhost:8081</AppDomain>
-<<<<<<< HEAD
-=======
-    <AppDomain>AppDomain2</AppDomain>
-    <AppDomain>AppDomain3</AppDomain>
->>>>>>> 10aa7687
-  </AppDomains>
   <VersionOverrides xmlns="http://schemas.microsoft.com/office/taskpaneappversionoverrides" xsi:type="VersionOverridesV1_0">
     <Hosts>
       <Host xsi:type="Workbook">
         <AllFormFactors>
           <ExtensionPoint xsi:type="CustomFunctions">
             <Script>
-              <SourceLocation resid="JS-URL"/>
+              <SourceLocation resid="Functions.Script.Url"/>
             </Script>
             <Page>
-              <SourceLocation resid="HTML-URL"/>
+              <SourceLocation resid="Functions.Page.Url"/>
             </Page>
             <Metadata>
-              <SourceLocation resid="JSON-URL"/>
+              <SourceLocation resid="Functions.Metadata.Url"/>
             </Metadata>
-            <Namespace resid="namespace"/>
+            <Namespace resid="Functions.Namespace"/>
           </ExtensionPoint>
         </AllFormFactors>
+        <DesktopFormFactor>
+          <GetStarted>
+            <Title resid="GetStarted.Title"/>
+            <Description resid="GetStarted.Description"/>
+            <LearnMoreUrl resid="GetStarted.LearnMoreUrl"/>
+          </GetStarted>
+          <FunctionFile resid="Commands.Url"/>
+          <ExtensionPoint xsi:type="PrimaryCommandSurface">
+            <OfficeTab id="TabHome">
+              <Group id="CommandsGroup">
+                <Label resid="CommandsGroup.Label"/>
+                <Icon>
+                  <bt:Image size="16" resid="Icon.16x16"/>
+                  <bt:Image size="32" resid="Icon.32x32"/>
+                  <bt:Image size="80" resid="Icon.80x80"/>
+                </Icon>
+                <Control xsi:type="Button" id="TaskpaneButton">
+                  <Label resid="TaskpaneButton.Label"/>
+                  <Supertip>
+                    <Title resid="TaskpaneButton.Label"/>
+                    <Description resid="TaskpaneButton.Tooltip"/>
+                  </Supertip>
+                  <Icon>
+                    <bt:Image size="16" resid="Icon.16x16"/>
+                    <bt:Image size="32" resid="Icon.32x32"/>
+                    <bt:Image size="80" resid="Icon.80x80"/>
+                  </Icon>
+                  <Action xsi:type="ShowTaskpane">
+                    <TaskpaneId>ButtonId1</TaskpaneId>
+                    <SourceLocation resid="Taskpane.Url"/>
+                  </Action>
+                </Control>
+              </Group>
+            </OfficeTab>
+          </ExtensionPoint>
+        </DesktopFormFactor>
       </Host>
     </Hosts>
     <Resources>
+      <bt:Images>
+        <bt:Image id="Icon.16x16" DefaultValue="https://localhost:3000/assets/icon-16.png"/>
+        <bt:Image id="Icon.32x32" DefaultValue="https://localhost:3000/assets/icon-32.png"/>
+        <bt:Image id="Icon.80x80" DefaultValue="https://localhost:3000/assets/icon-80.png"/>
+      </bt:Images>
       <bt:Urls>
-        <bt:Url id="JSON-URL" DefaultValue="https://localhost:8081/config/customfunctions.json"/>
-        <bt:Url id="JS-URL" DefaultValue="https://localhost:8081/dist/win32/ship/index.win32.bundle"/>
-        <bt:Url id="HTML-URL" DefaultValue="https://localhost:8081/index.html"/>
+        <bt:Url id="Functions.Script.Url" DefaultValue="https://localhost:3000/dist/functions.js"/>
+        <bt:Url id="Functions.Metadata.Url" DefaultValue="https://localhost:3000/dist/functions.json"/>
+        <bt:Url id="Functions.Page.Url" DefaultValue="https://localhost:3000/dist/functions.html"/>
+        <bt:Url id="GetStarted.LearnMoreUrl" DefaultValue="https://go.microsoft.com/fwlink/?LinkId=276812"/>
+        <bt:Url id="Commands.Url" DefaultValue="https://localhost:3000/commands.html"/>
+        <bt:Url id="Taskpane.Url" DefaultValue="https://localhost:3000/taskpane.html"/>
       </bt:Urls>
       <bt:ShortStrings>
-        <bt:String id="namespace" DefaultValue="DTEST"/>
+        <bt:String id="Functions.Namespace" DefaultValue="CONTOSODC"/>
+        <bt:String id="GetStarted.Title" DefaultValue="Get started with your sample add-in!"/>
+        <bt:String id="CommandsGroup.Label" DefaultValue="Commands Group"/>
+        <bt:String id="TaskpaneButton.Label" DefaultValue="Show Taskpane"/>
       </bt:ShortStrings>
+      <bt:LongStrings>
+        <bt:String id="GetStarted.Description" DefaultValue="Your sample add-in loaded succesfully. Go to the HOME tab and click the 'Show Taskpane' button to get started."/>
+        <bt:String id="TaskpaneButton.Tooltip" DefaultValue="Click to Show a Taskpane"/>
+      </bt:LongStrings>
     </Resources>
   </VersionOverrides>
 </OfficeApp>